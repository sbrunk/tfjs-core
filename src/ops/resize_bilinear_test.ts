/**
 * @license
 * Copyright 2017 Google Inc. All Rights Reserved.
 * Licensed under the Apache License, Version 2.0 (the "License");
 * you may not use this file except in compliance with the License.
 * You may obtain a copy of the License at
 *
 * http://www.apache.org/licenses/LICENSE-2.0
 *
 * Unless required by applicable law or agreed to in writing, software
 * distributed under the License is distributed on an "AS IS" BASIS,
 * WITHOUT WARRANTIES OR CONDITIONS OF ANY KIND, either express or implied.
 * See the License for the specific language governing permissions and
 * limitations under the License.
 * =============================================================================
 */

import * as tf from '../index';
// tslint:disable-next-line:max-line-length
<<<<<<< HEAD
import {ALL_ENVS, CPU_ENVS, describeWithFlags, expectArraysClose} from '../test_util';
=======
import {ALL_ENVS, expectArraysClose} from '../test_util';
import {describeWithFlags} from '../jasmine_util';
>>>>>>> 1ede7c75

describeWithFlags('resizeBilinear', ALL_ENVS, () => {
  it('simple alignCorners=false', () => {
    const input = tf.tensor3d([2, 2, 4, 4], [2, 2, 1]);
    const output = input.resizeBilinear([3, 3], false);

    expectArraysClose(output, [2, 2, 2, 10 / 3, 10 / 3, 10 / 3, 4, 4, 4]);
  });

  it('simple alignCorners=true', () => {
    const input = tf.tensor3d([2, 2, 4, 4], [2, 2, 1]);
    const output = input.resizeBilinear([3, 3], true);

    expectArraysClose(output, [2, 2, 2, 3, 3, 3, 4, 4, 4]);
  });

  it('matches tensorflow w/ random numbers alignCorners=false', () => {
    const input = tf.tensor3d(
        [
          1.19074044, 0.91373104, 2.01611669, -0.52270832, 0.38725395,
          1.30809779, 0.61835143, 3.49600659, 2.09230986, 0.56473997,
          0.03823943, 1.19864896
        ],
        [2, 3, 2]);
    const output = input.resizeBilinear([4, 5], false);

    expectArraysClose(output, [
      1.19074047, 0.91373104, 1.68596613, 0.05186744, 1.69034398, -0.15654698,
      0.7130264,  0.94193673, 0.38725394, 1.30809784, 0.9045459,  2.20486879,
      1.59434628, 0.89455694, 1.68591988, 0.26748738, 0.58103991, 1.00690198,
      0.21274668, 1.25337338, 0.6183514,  3.49600649, 1.50272655, 1.73724651,
      1.68149579, 0.69152176, 0.44905344, 1.07186723, 0.03823943, 1.19864893,
      0.6183514,  3.49600649, 1.50272655, 1.73724651, 1.68149579, 0.69152176,
      0.44905344, 1.07186723, 0.03823943, 1.19864893
    ]);
  });

  it('matches tensorflow w/ random numbers alignCorners=true', () => {
    const input = tf.tensor3d(
        [
          1.56324531, 2.13817752, 1.44398421, 1.07632684, 0.59306785,
          -0.36970865, 1.62451879, 1.8367334, 1.13944798, 2.01993218,
          2.01919952, 2.67524054
        ],
        [2, 3, 2]);
    const output = input.resizeBilinear([4, 5], true);

    expectArraysClose(output, [
      1.5632453,  2.13817763, 1.50361478, 1.60725224,  1.44398427, 1.07632685,
      1.01852608, 0.35330909, 0.59306782, -0.36970866, 1.58366978, 2.03769612,
      1.46307099, 1.71427906, 1.3424722,  1.39086199,  1.20545864, 1.01806819,
      1.06844509, 0.6452744,  1.60409427, 1.93721485,  1.42252707, 1.82130599,
      1.24096,    1.70539713, 1.3923912,  1.68282723,  1.54382229, 1.66025746,
      1.62451875, 1.83673346, 1.38198328, 1.92833281,  1.13944793, 2.01993227,
      1.57932377, 2.34758639, 2.01919961, 2.67524052
    ]);
  });

  it('batch of 2, simple, alignCorners=true', () => {
    const input = tf.tensor4d([2, 2, 4, 4, 3, 3, 5, 5], [2, 2, 2, 1]);
    const output = input.resizeBilinear([3, 3], true /* alignCorners */);

    expectArraysClose(
        output, [2, 2, 2, 3, 3, 3, 4, 4, 4, 3, 3, 3, 4, 4, 4, 5, 5, 5]);
  });

<<<<<<< HEAD
  it('target width = 1, alignCorners=true', () => {
    const input = tf.tensor3d([
      [
        [120.68856811523438, 134.51638793945312, 83.03671264648438],
        [121.58008575439453, 113.28836059570312, 136.3172149658203],
        [79.38370513916016, 101.87127685546875, 104.54979705810547],
        [96.31678771972656, 111.77168273925781, 83.73509979248047]
      ],
      [
        [119.45088195800781, 88.98846435546875, 97.47553253173828],
        [117.5562973022461, 108.26356506347656, 99.62212371826172],
        [136.62701416015625, 94.10433197021484, 80.97366333007812],
        [83.61205291748047, 90.60148620605469, 81.82512664794922]
      ],
      [
        [103.0362777709961, 123.1098403930664, 125.62944030761719],
        [92.2915267944336, 103.15729522705078, 119.18060302734375],
        [102.93293762207031, 117.821044921875, 99.40152740478516],
        [96.32952117919922, 105.80963134765625, 104.8491439819336]
      ],
      [
        [104.87507629394531, 134.0189208984375, 111.02627563476562],
        [85.4534683227539, 107.68426513671875, 103.03722381591797],
        [89.70533752441406, 98.25298309326172, 78.42916870117188],
        [113.6744613647461, 95.8189697265625, 122.75005340576172]
      ]
    ]);

    const output = input.resizeBilinear([3, 1], true);

    const expected = tf.tensor3d([
      [[120.68857, 134.51639, 83.03671]],
      [[111.243576, 106.04915, 111.55249]],
      [[104.87508, 134.01892, 111.026276]]
    ]);

    expectArraysClose(output, expected);
  });

  it('target height = 1, alignCorners=true', () => {
    const input = tf.tensor3d([
      [
        [120.68856811523438, 134.51638793945312, 83.03671264648438],
        [121.58008575439453, 113.28836059570312, 136.3172149658203],
        [79.38370513916016, 101.87127685546875, 104.54979705810547],
        [96.31678771972656, 111.77168273925781, 83.73509979248047]
      ],
      [
        [119.45088195800781, 88.98846435546875, 97.47553253173828],
        [117.5562973022461, 108.26356506347656, 99.62212371826172],
        [136.62701416015625, 94.10433197021484, 80.97366333007812],
        [83.61205291748047, 90.60148620605469, 81.82512664794922]
      ],
      [
        [103.0362777709961, 123.1098403930664, 125.62944030761719],
        [92.2915267944336, 103.15729522705078, 119.18060302734375],
        [102.93293762207031, 117.821044921875, 99.40152740478516],
        [96.32952117919922, 105.80963134765625, 104.8491439819336]
      ],
      [
        [104.87507629394531, 134.0189208984375, 111.02627563476562],
        [85.4534683227539, 107.68426513671875, 103.03722381591797],
        [89.70533752441406, 98.25298309326172, 78.42916870117188],
        [113.6744613647461, 95.8189697265625, 122.75005340576172]
      ]
    ]);

    const output = input.resizeBilinear([1, 3], true);

    const expected = tf.tensor3d([[
      [120.68857, 134.51639, 83.03671],
      [100.481895, 107.57982, 120.4335],
      [96.31679, 111.77168, 83.7351]
    ]]);

    expectArraysClose(output, expected);
  });
});

describeWithFlags('resizeBilinear gradients', CPU_ENVS, () => {
  function resize<T extends tf.Tensor3D|tf.Tensor4D>(
      size: [number, number], alignCorners: boolean, image: T) {
    return tf.image.resizeBilinear(image, size, alignCorners);
  }

  it('greyscale: upscale, same aspect ratio', () => {
    const input = tf.tensor3d([[[100.0], [50.0]], [[60.0], [20.0]]]);
    const dy = tf.tensor3d([
      [[1.0], [2.0], [3.0], [4.0]], [[5.0], [6.0], [7.0], [8.0]],
      [[9.0], [10.0], [11.0], [12.0]], [[13.0], [14.0], [15.0], [16.0]]
    ]);
    const g = tf.grad(resize.bind(null, [4, 4], false));
    const output = g(input, dy);
    const expected = tf.tensor3d([[[6.0], [17.0]], [[38.0], [75.0]]]);

    expectArraysClose(output, expected);
  });

  it('greyscale: upscale, same aspect ratio, align corners', () => {
    const input = tf.tensor3d([[[100.0], [50.0]], [[60.0], [20.0]]]);
    const dy = tf.tensor3d([
      [[1.0], [2.0], [3.0], [4.0]], [[5.0], [6.0], [7.0], [8.0]],
      [[9.0], [10.0], [11.0], [12.0]], [[13.0], [14.0], [15.0], [16.0]]
    ]);
    const g = tf.grad(resize.bind(null, [4, 4], true));
    const output = g(input, dy);
    const expected = tf.tensor3d([
      [[17.333330154418945], [23.999998092651367]],
      [[44.0], [50.66666793823242]]
    ]);

    expectArraysClose(output, expected);
  });

  it('greyscale: upscale, taller than wider', () => {
    const input = tf.tensor3d([[[100.0], [50.0]], [[60.0], [20.0]]]);
    const dy = tf.tensor3d([
      [[1.0], [2.0], [3.0], [4.0]], [[5.0], [6.0], [7.0], [8.0]],
      [[9.0], [10.0], [11.0], [12.0]], [[13.0], [14.0], [15.0], [16.0]],
      [[17.0], [18.0], [19.0], [20.0]], [[21.0], [22.0], [23.0], [24.0]],
      [[25.0], [26.0], [27.0], [28.0]], [[29.0], [30.0], [31.0], [32.0]],
      [[33.0], [34.0], [35.0], [36.0]]
    ]);
    const g = tf.grad(resize.bind(null, [9, 4], false));
    const output = g(input, dy);
    const expected = tf.tensor3d([
      [[25.55555534362793], [55.5555534362793]],
      [[208.44444274902344], [376.4444274902344]]
    ]);

    expectArraysClose(output, expected);
  });

  it('greyscale: upscale, taller than wider, align corners', () => {
    const input = tf.tensor3d([[[100.0], [50.0]], [[60.0], [20.0]]]);
    const dy = tf.tensor3d([
      [[1.0], [2.0], [3.0], [4.0]], [[5.0], [6.0], [7.0], [8.0]],
      [[9.0], [10.0], [11.0], [12.0]], [[13.0], [14.0], [15.0], [16.0]],
      [[17.0], [18.0], [19.0], [20.0]], [[21.0], [22.0], [23.0], [24.0]],
      [[25.0], [26.0], [27.0], [28.0]], [[29.0], [30.0], [31.0], [32.0]],
      [[33.0], [34.0], [35.0], [36.0]]
    ]);
    const g = tf.grad(resize.bind(null, [9, 4], true));
    const output = g(input, dy);
    const expected = tf.tensor3d(
        [[[99.0], [114.0]], [[219.00001525878906], [233.99998474121094]]]);

    expectArraysClose(output, expected);
  });

  it('greyscale: upscale, wider than taller', () => {
    const input = tf.tensor3d([[[100.0], [50.0]], [[60.0], [20.0]]]);
    const dy = tf.tensor3d([
      [[1.0], [2.0], [3.0], [4.0], [5.0], [6.0], [7.0]],
      [[8.0], [9.0], [10.0], [11.0], [12.0], [13.0], [14.0]],
      [[15.0], [16.0], [17.0], [18.0], [19.0], [20.0], [21.0]],
      [[22.0], [23.0], [24.0], [25.0], [26.0], [27.0], [28.0]]
    ]);
    const g = tf.grad(resize.bind(null, [4, 7], false));
    const output = g(input, dy);
    const expected = tf.tensor3d([
      [[14.428570747375488], [52.07142639160156]],
      [[98.71427917480469], [240.78573608398438]]
    ]);

    expectArraysClose(output, expected);
  });

  it('greyscale: upscale, wider than taller, align corners', () => {
    const input = tf.tensor3d([[[100.0], [50.0]], [[60.0], [20.0]]]);
    const dy = tf.tensor3d([
      [[1.0], [2.0], [3.0], [4.0], [5.0], [6.0], [7.0]],
      [[8.0], [9.0], [10.0], [11.0], [12.0], [13.0], [14.0]],
      [[15.0], [16.0], [17.0], [18.0], [19.0], [20.0], [21.0]],
      [[22.0], [23.0], [24.0], [25.0], [26.0], [27.0], [28.0]]
    ]);
    const g = tf.grad(resize.bind(null, [4, 7], true));
    const output = g(input, dy);
    const expected = tf.tensor3d(
        [[[51.33332824707031], [70.0]], [[133.0], [151.66668701171875]]]);

    expectArraysClose(output, expected);
  });

  // Downscale

  it('greyscale: downscale, same aspect ratio', () => {
    const input = tf.tensor3d([
      [[100.0], [50.0], [25.0], [10.0]], [[60.0], [20.0], [80.0], [20.0]],
      [[40.0], [15.0], [200.0], [203.0]], [[40.0], [10.0], [230.0], [200.0]]
    ]);

    const dy = tf.tensor3d([[[1.0], [2.0]], [[3.0], [4.0]]]);

    const g = tf.grad(resize.bind(null, [2, 2], false));
    const output = g(input, dy);
    const expected = tf.tensor3d([
      [[1.0], [0.0], [2.0], [0.0]], [[0.0], [0.0], [0.0], [0.0]],
      [[3.0], [0.0], [4.0], [0.0]], [[0.0], [0.0], [0.0], [0.0]]
    ]);

    expectArraysClose(output, expected);
  });

  it('greyscale: downscale, same aspect ratio, align corners', () => {
    const input = tf.tensor3d([
      [[100.0], [50.0], [25.0], [10.0]], [[60.0], [20.0], [80.0], [20.0]],
      [[40.0], [15.0], [200.0], [203.0]], [[40.0], [10.0], [230.0], [200.0]]
    ]);

    const dy = tf.tensor3d([[[1.0], [2.0]], [[3.0], [4.0]]]);

    const g = tf.grad(resize.bind(null, [2, 2], true));
    const output = g(input, dy);
    const expected = tf.tensor3d([
      [[1.0], [0.0], [0.0], [2.0]], [[0.0], [0.0], [0.0], [0.0]],
      [[0.0], [0.0], [0.0], [0.0]], [[3.0], [0.0], [0.0], [4.0]]
    ]);

    expectArraysClose(output, expected);
  });

  it('greyscale: downscale, taller than wider', () => {
    const input = tf.tensor3d([
      [[100.0], [50.0], [25.0], [10.0]], [[60.0], [20.0], [80.0], [20.0]],
      [[40.0], [15.0], [200.0], [203.0]], [[40.0], [10.0], [230.0], [200.0]]
    ]);

    const dy = tf.tensor3d([[[1.0], [2.0]], [[3.0], [4.0]], [[5.0], [6.0]]]);

    const g = tf.grad(resize.bind(null, [3, 2], false));
    const output = g(input, dy);
    const expected = tf.tensor3d([
      [[1.0], [0.0], [2.0], [0.0]],
      [[1.9999998807907104], [0.0], [2.6666665077209473], [0.0]],
      [[2.6666665077209473], [0.0], [3.3333330154418945], [0.0]],
      [[3.333333730697632], [0.0], [4.000000476837158], [0.0]]
    ]);

    expectArraysClose(output, expected);
  });

  it('greyscale: downscale, taller than wider, align corners', () => {
    const input = tf.tensor3d([
      [[100.0], [50.0], [25.0], [10.0]], [[60.0], [20.0], [80.0], [20.0]],
      [[40.0], [15.0], [200.0], [203.0]], [[40.0], [10.0], [230.0], [200.0]]
    ]);

    const dy = tf.tensor3d([[[1.0], [2.0]], [[3.0], [4.0]], [[5.0], [6.0]]]);

    const g = tf.grad(resize.bind(null, [3, 2], true));
    const output = g(input, dy);
    const expected = tf.tensor3d([
      [[1.0], [0.0], [0.0], [2.0]], [[1.5], [0.0], [0.0], [2.0]],
      [[1.5], [0.0], [0.0], [2.0]], [[5.0], [0.0], [0.0], [6.0]]
    ]);

    expectArraysClose(output, expected);
  });

  it('greyscale: downscale, wider than taller', () => {
    const input = tf.tensor3d([
      [[100.0], [50.0], [25.0], [10.0]], [[60.0], [20.0], [80.0], [20.0]],
      [[40.0], [15.0], [200.0], [203.0]], [[40.0], [10.0], [230.0], [200.0]]
    ]);

    const dy = tf.tensor3d([[[1.0], [2.0], [3.0]], [[4.0], [5.0], [6.0]]]);

    const g = tf.grad(resize.bind(null, [2, 3], false));
    const output = g(input, dy);
    const expected = tf.tensor3d([
      [[1.0], [1.3333332538604736], [1.6666665077209473], [2.000000238418579]],
      [[0.0], [0.0], [0.0], [0.0]],
      [[4.0], [3.3333330154418945], [3.6666665077209473], [4.000000476837158]],
      [[0.0], [0.0], [0.0], [0.0]]
    ]);

    expectArraysClose(output, expected);
  });

  it('greyscale: downscale, wider than taller, align corners', () => {
    const input = tf.tensor3d([
      [[100.0], [50.0], [25.0], [10.0]], [[60.0], [20.0], [80.0], [20.0]],
      [[40.0], [15.0], [200.0], [203.0]], [[40.0], [10.0], [230.0], [200.0]]
    ]);

    const dy = tf.tensor3d([[[1.0], [2.0], [3.0]], [[4.0], [5.0], [6.0]]]);

    const g = tf.grad(resize.bind(null, [2, 3], true));
    const output = g(input, dy);
    const expected = tf.tensor3d([
      [[1.0], [1.0], [1.0], [3.0]], [[0.0], [0.0], [0.0], [0.0]],
      [[0.0], [0.0], [0.0], [0.0]], [[4.0], [2.5], [2.5], [6.0]]
    ]);

    expectArraysClose(output, expected);
  });

  // No Op

  it('greyscale: same size', () => {
    const input = tf.tensor3d([[[100.0], [50.0]], [[60.0], [20.0]]]);

    const dy = tf.tensor3d([[[1.0], [2.0]], [[3.0], [4.0]]]);

    const g = tf.grad(resize.bind(null, [2, 2], false));
    const output = g(input, dy);
    const expected = tf.tensor3d([[[1.0], [2.0]], [[3.0], [4.0]]]);

    expectArraysClose(output, expected);
  });

  it('greyscale: same size, align corners', () => {
    const input = tf.tensor3d([[[100.0], [50.0]], [[60.0], [20.0]]]);

    const dy = tf.tensor3d([[[1.0], [2.0]], [[3.0], [4.0]]]);

    const g = tf.grad(resize.bind(null, [2, 2], true));
    const output = g(input, dy);
    const expected = tf.tensor3d([[[1.0], [2.0]], [[3.0], [4.0]]]);

    expectArraysClose(output, expected);
  });

  // 3 channel upscale
  it('color: upscale, wider than taller', () => {
    const input = tf.tensor3d([
      [
        [115.11029815673828, 111.90936279296875, 66.87433624267578],
        [72.03849029541016, 81.86637878417969, 119.53585815429688]
      ],
      [
        [68.555419921875, 97.49642181396484, 116.90741729736328],
        [128.69467163085938, 86.78314208984375, 104.3116683959961]
      ]
    ]);

    const dy = tf.tensor3d([
      [
        [1.0, 2.0, 3.0], [4.0, 5.0, 6.0], [7.0, 8.0, 9.0], [10.0, 11.0, 12.0],
        [13.0, 14.0, 15.0]
      ],
      [
        [16.0, 17.0, 18.0], [19.0, 20.0, 21.0], [22.0, 23.0, 24.0],
        [25.0, 26.0, 27.0], [28.0, 29.0, 30.0]
      ],
      [
        [31.0, 32.0, 33.0], [34.0, 35.0, 36.0], [37.0, 38.0, 39.0],
        [40.0, 41.0, 42.0], [43.0, 44.0, 45.0]
      ]
    ]);

    const g = tf.grad(resize.bind(null, [3, 5], false));
    const output = g(input, dy);
    const expected = tf.tensor3d([
      [
        [15.399999618530273, 17.799999237060547, 20.19999885559082],
        [56.26666259765625, 60.533329010009766, 64.79999542236328]
      ],
      [
        [80.00000762939453, 83.0, 86.0],
        [178.33334350585938, 183.66668701171875, 189.00001525878906]
      ]
    ]);

    expectArraysClose(output, expected);
  });

  it('color: upscale, wider than taller, align corners', () => {
    const input = tf.tensor3d([
      [
        [115.11029815673828, 111.90936279296875, 66.87433624267578],
        [72.03849029541016, 81.86637878417969, 119.53585815429688]
      ],
      [
        [68.555419921875, 97.49642181396484, 116.90741729736328],
        [128.69467163085938, 86.78314208984375, 104.3116683959961]
      ]
    ]);

    const dy = tf.tensor3d([
      [
        [1.0, 2.0, 3.0], [4.0, 5.0, 6.0], [7.0, 8.0, 9.0], [10.0, 11.0, 12.0],
        [13.0, 14.0, 15.0]
      ],
      [
        [16.0, 17.0, 18.0], [19.0, 20.0, 21.0], [22.0, 23.0, 24.0],
        [25.0, 26.0, 27.0], [28.0, 29.0, 30.0]
      ],
      [
        [31.0, 32.0, 33.0], [34.0, 35.0, 36.0], [37.0, 38.0, 39.0],
        [40.0, 41.0, 42.0], [43.0, 44.0, 45.0]
      ]
    ]);

    const g = tf.grad(resize.bind(null, [3, 5], true));
    const output = g(input, dy);
    const expected = tf.tensor3d([
      [[33.75, 37.5, 41.25], [56.25, 60.0, 63.75]],
      [[108.75, 112.5, 116.25], [131.25, 135.0, 138.75]]
    ]);

    expectArraysClose(output, expected);
  });

  // 3 channel downscale

  it('color: downscale, taller than wider', () => {
    const input = tf.tensor3d([
      [
        [120.68856811523438, 134.51638793945312, 83.03671264648438],
        [121.58008575439453, 113.28836059570312, 136.3172149658203],
        [79.38370513916016, 101.87127685546875, 104.54979705810547],
        [96.31678771972656, 111.77168273925781, 83.73509979248047]
      ],
      [
        [119.45088195800781, 88.98846435546875, 97.47553253173828],
        [117.5562973022461, 108.26356506347656, 99.62212371826172],
        [136.62701416015625, 94.10433197021484, 80.97366333007812],
        [83.61205291748047, 90.60148620605469, 81.82512664794922]
      ],
      [
        [103.0362777709961, 123.1098403930664, 125.62944030761719],
        [92.2915267944336, 103.15729522705078, 119.18060302734375],
        [102.93293762207031, 117.821044921875, 99.40152740478516],
        [96.32952117919922, 105.80963134765625, 104.8491439819336]
      ],
      [
        [104.87507629394531, 134.0189208984375, 111.02627563476562],
        [85.4534683227539, 107.68426513671875, 103.03722381591797],
        [89.70533752441406, 98.25298309326172, 78.42916870117188],
        [113.6744613647461, 95.8189697265625, 122.75005340576172]
      ]
    ]);

    const dy =
        tf.tensor3d([[[1.0, 2.0, 3.0]], [[4.0, 5.0, 6.0]], [[7.0, 8.0, 9.0]]]);

    const g = tf.grad(resize.bind(null, [3, 1], false));
    const output = g(input, dy);
    const expected = tf.tensor3d([
      [[1.0, 2.0, 3.0], [0.0, 0.0, 0.0], [0.0, 0.0, 0.0], [0.0, 0.0, 0.0]],
      [
        [2.6666665077209473, 3.3333330154418945, 3.999999761581421],
        [0.0, 0.0, 0.0], [0.0, 0.0, 0.0], [0.0, 0.0, 0.0]
      ],
      [
        [3.666666269302368, 4.3333330154418945, 4.999999523162842],
        [0.0, 0.0, 0.0], [0.0, 0.0, 0.0], [0.0, 0.0, 0.0]
      ],
      [
        [4.6666669845581055, 5.333333969116211, 6.000000953674316],
        [0.0, 0.0, 0.0], [0.0, 0.0, 0.0], [0.0, 0.0, 0.0]
      ]
    ]);

    expectArraysClose(output, expected);
  });

  it('color: downscale, width = 1, align corners', () => {
    const input = tf.tensor3d([
      [
        [120.68856811523438, 134.51638793945312, 83.03671264648438],
        [121.58008575439453, 113.28836059570312, 136.3172149658203],
        [79.38370513916016, 101.87127685546875, 104.54979705810547],
        [96.31678771972656, 111.77168273925781, 83.73509979248047]
      ],
      [
        [119.45088195800781, 88.98846435546875, 97.47553253173828],
        [117.5562973022461, 108.26356506347656, 99.62212371826172],
        [136.62701416015625, 94.10433197021484, 80.97366333007812],
        [83.61205291748047, 90.60148620605469, 81.82512664794922]
      ],
      [
        [103.0362777709961, 123.1098403930664, 125.62944030761719],
        [92.2915267944336, 103.15729522705078, 119.18060302734375],
        [102.93293762207031, 117.821044921875, 99.40152740478516],
        [96.32952117919922, 105.80963134765625, 104.8491439819336]
      ],
      [
        [104.87507629394531, 134.0189208984375, 111.02627563476562],
        [85.4534683227539, 107.68426513671875, 103.03722381591797],
        [89.70533752441406, 98.25298309326172, 78.42916870117188],
        [113.6744613647461, 95.8189697265625, 122.75005340576172]
      ]
    ]);

    const dy =
        tf.tensor3d([[[1.0, 2.0, 3.0]], [[4.0, 5.0, 6.0]], [[7.0, 8.0, 9.0]]]);

    const g = tf.grad(resize.bind(null, [3, 1], true));
    const output = g(input, dy);
    const expected = tf.tensor3d([
      [[1.0, 2.0, 3.0], [0.0, 0.0, 0.0], [0.0, 0.0, 0.0], [0.0, 0.0, 0.0]],
      [[2.0, 2.5, 3.0], [0.0, 0.0, 0.0], [0.0, 0.0, 0.0], [0.0, 0.0, 0.0]],
      [[2.0, 2.5, 3.0], [0.0, 0.0, 0.0], [0.0, 0.0, 0.0], [0.0, 0.0, 0.0]],
      [[7.0, 8.0, 9.0], [0.0, 0.0, 0.0], [0.0, 0.0, 0.0], [0.0, 0.0, 0.0]]
    ]);

    expectArraysClose(output, expected);
  });

  it('color: downscale, height = 1, align corners', () => {
    const input = tf.tensor3d([
      [
        [120.68856811523438, 134.51638793945312, 83.03671264648438],
        [121.58008575439453, 113.28836059570312, 136.3172149658203],
        [79.38370513916016, 101.87127685546875, 104.54979705810547],
        [96.31678771972656, 111.77168273925781, 83.73509979248047]
      ],
      [
        [119.45088195800781, 88.98846435546875, 97.47553253173828],
        [117.5562973022461, 108.26356506347656, 99.62212371826172],
        [136.62701416015625, 94.10433197021484, 80.97366333007812],
        [83.61205291748047, 90.60148620605469, 81.82512664794922]
      ],
      [
        [103.0362777709961, 123.1098403930664, 125.62944030761719],
        [92.2915267944336, 103.15729522705078, 119.18060302734375],
        [102.93293762207031, 117.821044921875, 99.40152740478516],
        [96.32952117919922, 105.80963134765625, 104.8491439819336]
      ],
      [
        [104.87507629394531, 134.0189208984375, 111.02627563476562],
        [85.4534683227539, 107.68426513671875, 103.03722381591797],
        [89.70533752441406, 98.25298309326172, 78.42916870117188],
        [113.6744613647461, 95.8189697265625, 122.75005340576172]
      ]
    ]);

    const dy = tf.tensor3d([[[1., 2., 3.], [4., 5., 6.], [7., 8., 9.]]]);

    const g = tf.grad(resize.bind(null, [1, 3], true));
    const output = g(input, dy);
    const expected = tf.tensor3d([
      [[1., 2., 3.], [2., 2.5, 3.], [2., 2.5, 3.], [7., 8., 9.]],
      [[0., 0., 0.], [0., 0., 0.], [0., 0., 0.], [0., 0., 0.]],
      [[0., 0., 0.], [0., 0., 0.], [0., 0., 0.], [0., 0., 0.]],
      [[0., 0., 0.], [0., 0., 0.], [0., 0., 0.], [0., 0., 0.]]
    ]);

    expectArraysClose(output, expected);
  });

  it('color: downscale, taller than wider, align corners', () => {
    const input = tf.tensor3d([
      [
        [120.68856811523438, 134.51638793945312, 83.03671264648438],
        [121.58008575439453, 113.28836059570312, 136.3172149658203],
        [79.38370513916016, 101.87127685546875, 104.54979705810547],
        [96.31678771972656, 111.77168273925781, 83.73509979248047]
      ],
      [
        [119.45088195800781, 88.98846435546875, 97.47553253173828],
        [117.5562973022461, 108.26356506347656, 99.62212371826172],
        [136.62701416015625, 94.10433197021484, 80.97366333007812],
        [83.61205291748047, 90.60148620605469, 81.82512664794922]
      ],
      [
        [103.0362777709961, 123.1098403930664, 125.62944030761719],
        [92.2915267944336, 103.15729522705078, 119.18060302734375],
        [102.93293762207031, 117.821044921875, 99.40152740478516],
        [96.32952117919922, 105.80963134765625, 104.8491439819336]
      ],
      [
        [104.87507629394531, 134.0189208984375, 111.02627563476562],
        [85.4534683227539, 107.68426513671875, 103.03722381591797],
        [89.70533752441406, 98.25298309326172, 78.42916870117188],
        [113.6744613647461, 95.8189697265625, 122.75005340576172]
      ]
    ]);

    const dy = tf.tensor3d([
      [[1.0, 2.0, 3.0], [4.0, 5.0, 6.0]], [[7.0, 8.0, 9.0], [10.0, 11.0, 12.0]],
      [[13.0, 14.0, 15.0], [16.0, 17.0, 18.0]]
    ]);

    const g = tf.grad(resize.bind(null, [3, 2], true));
    const output = g(input, dy);
    const expected = tf.tensor3d([
      [[1.0, 2.0, 3.0], [0.0, 0.0, 0.0], [0.0, 0.0, 0.0], [4.0, 5.0, 6.0]],
      [[3.5, 4.0, 4.5], [0.0, 0.0, 0.0], [0.0, 0.0, 0.0], [5.0, 5.5, 6.0]],
      [[3.5, 4.0, 4.5], [0.0, 0.0, 0.0], [0.0, 0.0, 0.0], [5.0, 5.5, 6.0]],
      [
        [13.0, 14.0, 15.0], [0.0, 0.0, 0.0], [0.0, 0.0, 0.0],
        [16.0, 17.0, 18.0]
      ]
    ]);

    expectArraysClose(output, expected);
  });

  // 3 channel no-op

  it('color: same size', () => {
    const input = tf.tensor3d([
      [
        [115.11029815673828, 111.90936279296875, 66.87433624267578],
        [72.03849029541016, 81.86637878417969, 119.53585815429688]
      ],
      [
        [68.555419921875, 97.49642181396484, 116.90741729736328],
        [128.69467163085938, 86.78314208984375, 104.3116683959961]
      ]
    ]);

    const dy = tf.tensor3d([
      [[1.0, 2.0, 3.0], [4.0, 5.0, 6.0]],
      [[7.0, 8.0, 9.0], [10.0, 11.0, 12.0]]
    ]);

    const g = tf.grad(resize.bind(null, [2, 2], false));
    const output = g(input, dy);
    const expected = tf.tensor3d([
      [[1.0, 2.0, 3.0], [4.0, 5.0, 6.0]],
      [[7.0, 8.0, 9.0], [10.0, 11.0, 12.0]]
    ]);

    expectArraysClose(output, expected);
  });

  it('color: same size, align corners', () => {
    const input = tf.tensor3d([
      [
        [115.11029815673828, 111.90936279296875, 66.87433624267578],
        [72.03849029541016, 81.86637878417969, 119.53585815429688]
      ],
      [
        [68.555419921875, 97.49642181396484, 116.90741729736328],
        [128.69467163085938, 86.78314208984375, 104.3116683959961]
      ]
    ]);

    const dy = tf.tensor3d([
      [[1.0, 2.0, 3.0], [4.0, 5.0, 6.0]],
      [[7.0, 8.0, 9.0], [10.0, 11.0, 12.0]]
    ]);

    const g = tf.grad(resize.bind(null, [2, 2], true));
    const output = g(input, dy);
    const expected = tf.tensor3d([
      [[1.0, 2.0, 3.0], [4.0, 5.0, 6.0]],
      [[7.0, 8.0, 9.0], [10.0, 11.0, 12.0]]
    ]);

    expectArraysClose(output, expected);
  });

=======
  it('throws when passed a non-tensor', () => {
    const e = /Argument 'images' passed to 'resizeBilinear' must be a Tensor/;
    expect(() => tf.image.resizeBilinear({} as tf.Tensor3D, [
      1, 1
    ])).toThrowError(e);
  });
>>>>>>> 1ede7c75
});<|MERGE_RESOLUTION|>--- conflicted
+++ resolved
@@ -16,13 +16,9 @@
  */
 
 import * as tf from '../index';
+import {describeWithFlags} from '../jasmine_util';
 // tslint:disable-next-line:max-line-length
-<<<<<<< HEAD
-import {ALL_ENVS, CPU_ENVS, describeWithFlags, expectArraysClose} from '../test_util';
-=======
-import {ALL_ENVS, expectArraysClose} from '../test_util';
-import {describeWithFlags} from '../jasmine_util';
->>>>>>> 1ede7c75
+import {ALL_ENVS, CPU_ENVS, expectArraysClose} from '../test_util';
 
 describeWithFlags('resizeBilinear', ALL_ENVS, () => {
   it('simple alignCorners=false', () => {
@@ -89,7 +85,6 @@
         output, [2, 2, 2, 3, 3, 3, 4, 4, 4, 3, 3, 3, 4, 4, 4, 5, 5, 5]);
   });
 
-<<<<<<< HEAD
   it('target width = 1, alignCorners=true', () => {
     const input = tf.tensor3d([
       [
@@ -738,12 +733,4 @@
     expectArraysClose(output, expected);
   });
 
-=======
-  it('throws when passed a non-tensor', () => {
-    const e = /Argument 'images' passed to 'resizeBilinear' must be a Tensor/;
-    expect(() => tf.image.resizeBilinear({} as tf.Tensor3D, [
-      1, 1
-    ])).toThrowError(e);
-  });
->>>>>>> 1ede7c75
 });